.. _reference:

Reference
*********

.. toctree::
   :maxdepth: 2

   align
   cluster
   datasets
   embed
   inference
   layouts
   match
<<<<<<< HEAD
   models
   partition
   plotting
=======
   nominate
   subgraph
   align
>>>>>>> 931ca8f1
   preprocessing
   simulations
   subgraph
   utils<|MERGE_RESOLUTION|>--- conflicted
+++ resolved
@@ -10,18 +10,14 @@
    cluster
    datasets
    embed
+   cluster
    inference
    layouts
    match
-<<<<<<< HEAD
    models
+   nominate
    partition
    plotting
-=======
-   nominate
-   subgraph
-   align
->>>>>>> 931ca8f1
    preprocessing
    simulations
    subgraph
