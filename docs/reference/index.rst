.. _reference:

Reference
*********

.. toctree::
   :maxdepth: 2

   simulations
   models
   embed
   cluster
   inference
   plotting
   datasets
   utils
   match
   subgraph
   align
<<<<<<< HEAD
   nomination
=======
   preprocessing
>>>>>>> 35eeb903
<|MERGE_RESOLUTION|>--- conflicted
+++ resolved
@@ -17,8 +17,5 @@
    match
    subgraph
    align
-<<<<<<< HEAD
    nomination
-=======
-   preprocessing
->>>>>>> 35eeb903
+   preprocessing