--- conflicted
+++ resolved
@@ -200,11 +200,8 @@
         - 'simple-nonzero':
             Pass to ranks method. Same as simple-all, but ranks are scaled by
             :math:`\frac{rank(\text{non-zero edges})}{\text{# non-zero edges} + 1}`
-<<<<<<< HEAD
         - 'binarize':
             Binarize input graph such that any edge weight greater than 0 becomes 1. 
-=======
->>>>>>> b04059b4
 
     figsize : tuple of integers, optional, default: (10, 10)
         Width, height in inches.
