import warnings

warnings.filterwarnings("ignore", category=RuntimeWarning)
warnings.filterwarnings("ignore", category=PendingDeprecationWarning)
warnings.simplefilter("always", category=UserWarning)

import graspy.cluster
import graspy.embed
import graspy.inference
import graspy.plot
import graspy.simulations
import graspy.utils
<<<<<<< HEAD
import graspy.models
import graspy.datasets
=======


__version__ = "0.0.2"
>>>>>>> 3a9a70e7
<|MERGE_RESOLUTION|>--- conflicted
+++ resolved
@@ -10,11 +10,7 @@
 import graspy.plot
 import graspy.simulations
 import graspy.utils
-<<<<<<< HEAD
 import graspy.models
 import graspy.datasets
-=======
 
-
-__version__ = "0.0.2"
->>>>>>> 3a9a70e7
+__version__ = "0.0.2"