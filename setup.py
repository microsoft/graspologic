# Copyright (c) Microsoft Corporation and contributors.
# Licensed under the MIT License.

import os
import sys
from setuptools import setup, find_packages


MINIMUM_PYTHON_VERSION = 3, 6  # Minimum of Python 3.6

if sys.version_info < MINIMUM_PYTHON_VERSION:
    sys.exit("Python {}.{}+ is required.".format(*MINIMUM_PYTHON_VERSION))

sys.path.insert(0, os.path.join("graspologic", "version"))
from version import version

sys.path.pop(0)

version_path = os.path.join("graspologic", "version", "version.txt")
with open(version_path, "w") as version_file:
    version_file.write(f"{version}")

with open("README.md", "r") as f:
    LONG_DESCRIPTION = f.read()

setup(
    name="graspologic",
    version=version,
    description="A set of python modules for graph statistics",
    long_description=LONG_DESCRIPTION,
    long_description_content_type="text/markdown",
    author="Eric Bridgeford, Jaewon Chung, Benjamin Pedigo, Bijan Varjavand",
    author_email="j1c@jhu.edu",
    maintainer="Dwayne Pryce",
    maintainer_email="dwpryce@microsoft.com",
    url="https://github.com/microsoft/graspologic",
    license="MIT",
    classifiers=[
        "Development Status :: 3 - Alpha",
        "Intended Audience :: Science/Research",
        "Topic :: Scientific/Engineering :: Mathematics",
        "License :: OSI Approved :: MIT License",
        "Programming Language :: Python :: 3",
        "Programming Language :: Python :: 3.6",
        "Programming Language :: Python :: 3.7",
    ],
    packages=find_packages(exclude=["tests", "tests.*", "tests/*"]),
    include_package_data=True,
    package_data={
        "version": [os.path.join("graspologic", "version", "version.txt")]
    },
    install_requires=[
        "gensim",
        "hyppo>=0.1.3",
        "matplotlib>=3.0.0,<=3.3.0",
        "networkx>=2.1",
        "numpy>=1.8.1",
        "POT>=0.7.0",
        "seaborn>=0.9.0",
        "scikit-learn>=0.19.1",
        "scipy>=1.4.0",
<<<<<<< HEAD
        "seaborn>=0.9.0",
        "matplotlib>=3.0.0,<=3.3.0",
        "hyppo>=0.1.3",
        "POT>=0.7.0",
        "anytree>=2.8.0",
=======
>>>>>>> 9dba538e
    ],
    extras_require={
        "dev": [
            "black",
            "ipykernel>=5.1.0",
            "ipython>=7.4.0",
            "mypy",
            "nbsphinx",
            "numpydoc",
            "pandoc",
            "pytest",
            "pytest-cov",
            "sphinx",
            "sphinxcontrib-rawfiles",
            "sphinx-rtd-theme",
        ]
    },
)<|MERGE_RESOLUTION|>--- conflicted
+++ resolved
@@ -46,10 +46,9 @@
     ],
     packages=find_packages(exclude=["tests", "tests.*", "tests/*"]),
     include_package_data=True,
-    package_data={
-        "version": [os.path.join("graspologic", "version", "version.txt")]
-    },
+    package_data={"version": [os.path.join("graspologic", "version", "version.txt")]},
     install_requires=[
+        "anytree>=2.8.0",
         "gensim",
         "hyppo>=0.1.3",
         "matplotlib>=3.0.0,<=3.3.0",
@@ -59,14 +58,6 @@
         "seaborn>=0.9.0",
         "scikit-learn>=0.19.1",
         "scipy>=1.4.0",
-<<<<<<< HEAD
-        "seaborn>=0.9.0",
-        "matplotlib>=3.0.0,<=3.3.0",
-        "hyppo>=0.1.3",
-        "POT>=0.7.0",
-        "anytree>=2.8.0",
-=======
->>>>>>> 9dba538e
     ],
     extras_require={
         "dev": [
