--- conflicted
+++ resolved
@@ -422,15 +422,15 @@
         labels = self.labels
         e = DCSBMEstimator(directed=True)
         e.fit(graph)
-        assert e._n_parameters() == (n_verts + n_class - 1 + n_class**2)
+        assert e._n_parameters() == (n_verts + n_class - 1 + n_class ** 2)
 
         e = DCSBMEstimator(directed=True)
         e.fit(graph, y=labels)
-        assert e._n_parameters() == (n_verts + n_class**2)
+        assert e._n_parameters() == (n_verts + n_class ** 2)
 
         e = DCSBMEstimator(directed=True, degree_directed=True)
         e.fit(graph, y=labels)
-        assert e._n_parameters() == (2 * n_verts + n_class**2)
+        assert e._n_parameters() == (2 * n_verts + n_class ** 2)
 
         e = DCSBMEstimator(directed=False)
         e.fit(graph, y=labels)
@@ -611,12 +611,4 @@
     """
     Maps a value from [0, 1] to the hardy weinberg curve.
     """
-<<<<<<< HEAD
-    return np.array([theta ** 2, 2 * theta * (1 - theta), (1 - theta) ** 2]).T
-
-
-if __name__ == "__main__":
-    unittest.main()
-=======
-    return np.array([theta**2, 2 * theta * (1 - theta), (1 - theta) ** 2]).T
->>>>>>> ff34382d
+    return np.array([theta ** 2, 2 * theta * (1 - theta), (1 - theta) ** 2]).T