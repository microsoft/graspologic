--- conflicted
+++ resolved
@@ -3,14 +3,9 @@
 
 import unittest
 import numpy as np
-<<<<<<< HEAD
 from graspy.inference import LatentPositionTest
 from graspy.simulations import er_np, sbm
-=======
-from graspologic.inference import LatentPositionTest
-from graspologic.simulations import er_np, sbm
-from graspologic.utils import *
->>>>>>> 2e418ced
+
 
 
 class TestLatentPositionTest(unittest.TestCase):
