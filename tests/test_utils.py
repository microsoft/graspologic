--- conflicted
+++ resolved
@@ -2,13 +2,9 @@
 import graspy as gs
 import numpy as np
 import networkx as nx
-<<<<<<< HEAD
 from graspy.utils import utils as gus
+from math import sqrt
 
-=======
-from graphstats.utils import utils as gus
-from math import sqrt
->>>>>>> be019719
 
 class TestInput(unittest.TestCase):
     @classmethod
@@ -39,14 +35,12 @@
             gus.import_graph(None)
 
     def test_to_laplace_IDAD(self):
-        A = np.array([[0, 1, 0],
-                      [1, 0, 1],
-                      [0, 1, 0]])
+        A = np.array([[0, 1, 0], [1, 0, 1], [0, 1, 0]])
 
-        expected_L_normed = ([[1, -1/(sqrt(2)), 0],
-                              [-1/(sqrt(2)), 1, -1/(sqrt(2))],
-                              [0, -1/(sqrt(2)), 1]])
-                              
+        expected_L_normed = ([[1, -1 / (sqrt(2)),
+                               0], [-1 / (sqrt(2)), 1, -1 / (sqrt(2))],
+                              [0, -1 / (sqrt(2)), 1]])
+
         L_normed = gus.to_laplace(A, form='I-DAD')
 
         self.assertTrue(np.allclose(L_normed, expected_L_normed, rtol=1e-04))
@@ -55,5 +49,6 @@
         with self.assertRaises(TypeError):
             gus.to_laplace(self.A, form='MOM')
 
+
 if __name__ == '__main__':
     unittest.main()