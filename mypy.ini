--- conflicted
+++ resolved
@@ -1,6 +1,7 @@
 [mypy]
 warn_return_any = True
 warn_unused_configs = True
+disallow_untyped_calls = True
 disallow_untyped_defs = True
 disallow_incomplete_defs = True
 no_implicit_optional = True
@@ -58,10 +59,4 @@
 ignore_missing_imports = True
 
 [mypy-umap]
-<<<<<<< HEAD
-=======
-ignore_missing_imports = True
-
-[mypy-pkg_resources]
->>>>>>> b2a4e92e
 ignore_missing_imports = True