# Copyright (c) Microsoft Corporation.
# Licensed under the MIT license.

import argparse
import logging
import sys
from pathlib import Path
from typing import Any, Dict, List

import networkx as nx

from . import NodePosition, auto, render
from .colors import categorical_colors


def _graph_from_file(
    path: str,
    skip_header: bool = False,
) -> nx.Graph:
    logger = logging.getLogger("graspologic.layouts")
    graph = nx.Graph()
    with open(path, "r") as edge_io:
        if skip_header is True:
            next(edge_io)
        first = True
        for line in edge_io:
<<<<<<< HEAD
            source, target, weight_str = line.strip().split(",")
            weight: float = float(weight_str)
=======
            split_vals = line.strip().split(",")
            if len(split_vals) == 3:
                source, target, weight = split_vals
                weight = float(weight)
            elif len(split_vals) == 2:
                if first:
                    logger.warn("No weights found in edge list, using 1.0")
                    first = False
                source, target = split_vals[:2]
                weight = 1.0
            else:  # drop it because it is malformed
                if len(split_vals) == 0:
                    pass  # do nothing for blank lines
                else:
                    raise IOError(f"Expected 2 or 3 columns in {path}, no more or less")
>>>>>>> 1f8eeec5
            if graph.has_edge(source, target):
                weight += graph[source][target]["weight"]
            graph.add_edge(source, target, weight=weight)
    return graph


def _ensure_output_dir(path: str) -> None:
    Path(path).parent.mkdir(parents=True, exist_ok=True)


def _location(path: str, positions: List[NodePosition], colors: Dict[Any, str]) -> None:
    with open(path, "w") as node_positions_out:
        print("id,x,y,size,community,color", file=node_positions_out)
        for position in positions:
            print(
                f"{position.node_id},{position.x},{position.y},{position.size},"
                f"{position.community},{colors[position.node_id]}",
                file=node_positions_out,
            )


def _output(
    arguments: argparse.Namespace, graph: nx.Graph, positions: List[NodePosition]
) -> None:
    partitions = {position.node_id: position.community for position in positions}
    color_map = categorical_colors(partitions)
    if arguments.image_file is not None:
        render.save_graph(arguments.image_file, graph, positions, node_colors=color_map)
    if arguments.location_file is not None:
        _location(arguments.location_file, positions, color_map)


def _tsne(arguments: argparse.Namespace) -> None:
    valid_args(arguments)
    graph = _graph_from_file(arguments.edge_list, arguments.skip_header)
    adjust_overlaps = not arguments.allow_overlaps
    graph, positions = auto.layout_tsne(
        graph,
        perplexity=30,
        n_iter=1000,
        max_edges=arguments.max_edges,
        adjust_overlaps=adjust_overlaps,
    )
    _output(arguments, graph, positions)


def _umap(arguments: argparse.Namespace) -> None:
    valid_args(arguments)
    graph = _graph_from_file(arguments.edge_list, arguments.skip_header)
    adjust_overlaps = not arguments.allow_overlaps
    graph, positions = auto.layout_umap(
        graph, max_edges=arguments.max_edges, adjust_overlaps=adjust_overlaps
    )
    _output(arguments, graph, positions)


def _render(arguments: argparse.Namespace) -> None:
    positions = []
    node_colors = {}
    with open(arguments.location_file, "r") as location_io:
        next(location_io)
        for line in location_io:
            node_id, x, y, size, community, color = line.strip().split(",")
            positions.append(
                NodePosition(node_id, float(x), float(y), float(size), int(community))
            )
            node_colors[node_id] = color
    if arguments.edge_list is not None:
        graph = _graph_from_file(arguments.edge_list, arguments.skip_header)
    else:
        graph = nx.Graph()
        for position in positions:
            graph.add_node(position.node_id)

    render.save_graph(
        arguments.image_file,
        graph,
        positions,
        node_colors=node_colors,
        vertex_line_width=arguments.vertex_line_width,
        vertex_alpha=arguments.vertex_alpha,
        edge_line_width=arguments.edge_line_width,
        edge_alpha=arguments.edge_alpha,
        figure_height=arguments.figure_height,
        figure_width=arguments.figure_width,
        vertex_shape=arguments.vertex_shape,
        arrows=arguments.arrows,
        dpi=arguments.dpi,
        light_background=arguments.light_background,
    )


def _common_edge_list_args(parser: argparse.ArgumentParser) -> argparse.ArgumentParser:
    parser.add_argument(
        "--edge_list",
        help="edge list in csv file. must be source,target,weight.",
        required=True,
    )
    parser.add_argument(
        "--skip_header",
        help="skip first line in csv file, corresponding to header.",
        action="store_true",
        required=False,
        default=False,
    )
    parser.add_argument(
        "--image_file",
        help="output path and filename for generated image file. "
        "required if --location_file is omitted.",
        required=False,
        default=None,
    )
    parser.add_argument(
        "--location_file",
        help="output path and filename for location file. "
        "required if --image_file is omitted.",
        required=False,
        default=None,
    )
    parser.add_argument(
        "--max_edges",
        help="maximum edges to keep during embedding. edges with low weights will be "
        "pruned to keep at most this many edges",
        type=int,
        required=False,
        default=10000000,
    )
    parser.add_argument(
        "--dpi",
        help="used with --image_file to render an image at this dpi",
        type=int,
        required=False,
        default=500,
    )
    parser.add_argument(
        "--allow_overlaps",
        help="skip the no overlap algorithm and let nodes stack as per the results of "
        "the down projection algorithm",
        action="store_true",
    )
    return parser


def _parser() -> argparse.ArgumentParser:
    root_parser = argparse.ArgumentParser(
        prog="python -m graspologic.layouts",
        description="Runnable module that automatically generates a layout of a graph "
        "by a provided edge list",
        formatter_class=argparse.ArgumentDefaultsHelpFormatter,
    )

    root_parser.add_argument(
        "--verbose",
        type=bool,
        required=False,
        default=False,
    )

    subparsers = root_parser.add_subparsers(
        required=True,
        dest="COMMAND",
        help="auto layout via umap, tsne, or a pure render only mode",
    )

    n2vumap_parser = subparsers.add_parser(
        "n2vumap",
        help="Auto layout using UMAP for dimensionality reduction",
    )
    _common_edge_list_args(n2vumap_parser)
    n2vumap_parser.set_defaults(func=_umap)
    n2vtsne_parser = subparsers.add_parser(
        "n2vtsne",
        help="Auto layout using tSNE for dimensionality reduction",
    )
    _common_edge_list_args(n2vtsne_parser)
    n2vtsne_parser.set_defaults(func=_tsne)
    render_parser = subparsers.add_parser(
        "render",
        help="Renders a graph via an input file",
    )
    render_parser.set_defaults(func=_render)
    render_parser.add_argument(
        "--edge_list",
        help="edge list in csv file. must be source,target,weight.",
        required=False,
        default=None,
    )
    render_parser.add_argument(
        "--skip_header",
        help="skip first line in csv file, corresponding to header.",
        action="store_true",
        required=False,
        default=False,
    )
    render_parser.add_argument(
        "--location_file",
        help="location file used for node positioning, partitioning, and coloring",
        required=True,
        default=None,
    )
    render_parser.add_argument(
        "--image_file",
        help="output path and filename for generated image file. ",
        required=True,
        default=None,
    )
    render_parser.add_argument(
        "--dark_background",
        dest="light_background",
        action="store_false",
        default=True,
    )
    render_parser.add_argument(
        "--vertex_alpha",
        help="Alpha (transparency) of vertices in visualization (default 0.9)",
        type=float,
        required=False,
        default=0.9,
    )
    render_parser.add_argument(
        "--vertex_line_width",
        help="Line width of vertex outline (default 0.01)",
        type=float,
        required=False,
        default=0.01,
    )
    render_parser.add_argument(
        "--edge_line_width",
        help="Line width of edge (default 0.5)",
        type=float,
        required=False,
        default=0.5,
    )
    render_parser.add_argument(
        "--edge_alpha",
        help="Alpha (transparency) of edges in visualization (default 0.2)",
        type=float,
        required=False,
        default=0.2,
    )
    render_parser.add_argument(
        "--figure_width",
        help="Width of figure (default 15.0)",
        type=float,
        required=False,
        default=15.0,
    )
    render_parser.add_argument(
        "--figure_height",
        help="Height of figure (default 15.0)",
        type=float,
        required=False,
        default=15.0,
    )
    render_parser.add_argument(
        "--vertex_shape",
        help="Matplotlib Marker for the vertex shape.",
        required=False,
        default="o",
    )
    render_parser.add_argument(
        "--arrows",
        dest="arrows",
        action="store_true",
        default=False,
    )
    render_parser.add_argument(
        "--dpi",
        help="Set dpi for image",
        type=int,
        required=False,
        default=500,
    )
    return root_parser


def valid_args(args: argparse.Namespace) -> None:
    if args.image_file is None and args.location_file is None:
        print(
            "error: --image_file or --location_file must be provided", file=sys.stderr
        )
        exit(-1)
    if args.location_file is not None:
        _ensure_output_dir(args.location_file)
    if args.image_file is not None:
        _ensure_output_dir(args.image_file)


def main() -> None:
    parser = _parser()

    args = parser.parse_args()

    if args.verbose is True:
        logging.basicConfig(
            format="%(asctime)s:%(levelname)s:%(name)s, %(message)s", level=logging.INFO
        )
        logger = logging.getLogger("graspologic.layouts")

    args.func(args)


if __name__ == "__main__":
    main()<|MERGE_RESOLUTION|>--- conflicted
+++ resolved
@@ -24,26 +24,21 @@
             next(edge_io)
         first = True
         for line in edge_io:
-<<<<<<< HEAD
-            source, target, weight_str = line.strip().split(",")
-            weight: float = float(weight_str)
-=======
             split_vals = line.strip().split(",")
             if len(split_vals) == 3:
-                source, target, weight = split_vals
-                weight = float(weight)
+                source, target, weight_str = split_vals
+                weight: float = float(weight_str)
             elif len(split_vals) == 2:
                 if first:
                     logger.warn("No weights found in edge list, using 1.0")
                     first = False
                 source, target = split_vals[:2]
-                weight = 1.0
+                weight: float = 1.0
             else:  # drop it because it is malformed
                 if len(split_vals) == 0:
                     pass  # do nothing for blank lines
                 else:
                     raise IOError(f"Expected 2 or 3 columns in {path}, no more or less")
->>>>>>> 1f8eeec5
             if graph.has_edge(source, target):
                 weight += graph[source][target]["weight"]
             graph.add_edge(source, target, weight=weight)
