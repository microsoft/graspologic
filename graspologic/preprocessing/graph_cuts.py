# Copyright (c) Microsoft Corporation and contributors.
# Licensed under the MIT License.

import logging
import random
from typing import Any, Callable, List, NamedTuple, Optional, Tuple, Union
import networkx as nx
import numpy as np


LARGER_THAN_INCLUSIVE = "larger_than_inclusive"
LARGER_THAN_EXCLUSIVE = "larger_than_exclusive"
SMALLER_THAN_INCLUSIVE = "smaller_than_inclusive"
SMALLER_THAN_EXCLUSIVE = "smaller_than_exclusive"


def _filter_function_for_make_cuts(
    cut_threshold: Union[int, float],
    cut_process: str,
) -> Callable[[Tuple[Any, Union[int, float]]], bool]:
    filter_functions = {
        LARGER_THAN_EXCLUSIVE: lambda x: x[1] > cut_threshold,
        LARGER_THAN_INCLUSIVE: lambda x: x[1] >= cut_threshold,
        SMALLER_THAN_EXCLUSIVE: lambda x: x[1] < cut_threshold,
        SMALLER_THAN_INCLUSIVE: lambda x: x[1] <= cut_threshold,
    }
    if cut_process not in filter_functions:
        raise ValueError(f"Provided cut_process '{cut_process}' is not a valid value")
    return filter_functions[cut_process]


class DefinedHistogram(NamedTuple):
    """
    Contains the histogram and the edges of the bins in the histogram.
    The bin_edges will have a length 1 greater than the histogram, as it defines the minimal and maximal edges as well
    as each edge in between.
    """

    histogram: np.ndarray
    bin_edges: np.ndarray


def histogram_edge_weight(
    graph: Union[nx.Graph, nx.DiGraph],
    bin_directive: Union[int, List[Union[float, int]], np.ndarray, str] = 10,
    weight_attribute: str = "weight",
) -> DefinedHistogram:
    """
    Generates a histogram of the edge weights of the provided graph. Histogram function is fundamentally proxied
    through to numpy's `histogram` function, and bin selection follows :func:`numpy.histogram` processes.

    Parameters
    ----------

    graph : nx.Graph
        The graph. No changes will be made to it.
    bin_directive : Union[int, List[Union[float, int]], numpy.ndarray, str]
        Is passed directly through to numpy's "histogram" (and thus, "histogram_bin_edges") functions.
        See: `numpy:numpy.histogram_bin_edges`
        In short: if an int is provided, we use `bin_directive` number of equal range bins.
        If a sequence is provided, these bin edges will be used and can be sized to whatever size you prefer
        Note that the np.ndarray should be ndim=1 and the values should be float or int.
    weight_attribute : str
        The weight attribute name in the data dictionary. Default is `weight`.

    Returns
    -------
    DefinedHistogram
        A named tuple that contains the histogram and the bin_edges used in the histogram

    Notes
    -----
    Edges without a `weight_attribute` field will be excluded from this histogram.  Enable logging to view any
    messages about edges without weights.
    """
    logger = logging.getLogger(__name__)
    edge_weights: List[Union[int, float, None]] = [
        weight for _, _, weight in graph.edges(data=weight_attribute)
    ]
    none_weights: List[None] = [weight for weight in edge_weights if weight is None]
    actual_weights: List[Union[int, float]] = [
        weight for weight in edge_weights if weight is not None
    ]

    if len(none_weights) != 0:
        logger.warning(
            f"Graph contains {len(none_weights)} edges with no {weight_attribute}."
            + f" Histogram excludes these values."
        )

    histogram, bin_edges = np.histogram(actual_weights, bin_directive)

    return DefinedHistogram(histogram=histogram, bin_edges=bin_edges)


def cut_edges_by_weight(
    graph: Union[nx.Graph, nx.DiGraph],
    cut_threshold: Union[int, float],
    cut_process: str,
    weight_attribute: str = "weight",
    prune_isolates: bool = False,
) -> Union[nx.Graph, nx.DiGraph]:
    """
    Given a graph, a cut threshold, and a cut_process, create a new Graph that contains only the edges that are not
    pruned.

    Parameters
    ----------
    graph : Union[nx.Graph, nx.DiGraph]
        The graph that will be copied and pruned.
    cut_threshold : Union[int, float]
        The threshold for making cuts based on weight.
    cut_process : str
        Describes how we should make the cut; cut all edges larger or smaller than the cut_threshold, and whether
        exclusive or inclusive. Allowed values are

        - ``larger_than_inclusive``
        - ``larger_than_exclusive``
        - ``smaller_than_inclusive``
        - ``smaller_than_exclusive``
    weight_attribute : str
        The weight attribute name in the edge's data dictionary. Default is `weight`.
    prune_isolates : bool
        If true, remove any vertex that no longer has an edge.  Note that this only prunes vertices which have edges to
        be pruned; any isolate vertex prior to any edge cut will be retained.

    Returns
    -------
    Union[nx.Graph, nx.DiGraph]
        Pruned copy of the same type of graph provided

    Notes
    -----
    Edges without a `weight_attribute` field will be excluded from these cuts.  Enable logging to view any messages
    about edges without weights.
    """
    filter_by = _filter_function_for_make_cuts(cut_threshold, cut_process)
    if not isinstance(cut_threshold, int) and not isinstance(cut_threshold, float):
        raise TypeError(
            f"cut_threshold must be of type int or float; you provided: {type(cut_threshold)}"
        )

    logger = logging.getLogger(__name__)
    graph_copy = graph.copy()
    edge_weights: List[Tuple[Tuple[Any, Any], Union[int, float, None]]] = [
        ((source, target), weight)
        for source, target, weight in graph.edges(data=weight_attribute)
    ]
    none_weights: List[Tuple[Tuple[Any, Any], None]] = [
        (edge, weight) for edge, weight in edge_weights if weight is None
    ]
    actual_weights: List[Tuple[Tuple[Any, Any], Union[int, float]]] = [
        (edge, weight) for edge, weight in edge_weights if weight is not None
    ]

    if len(none_weights) != 0:
        logger.warning(
            f"Graph contains {len(none_weights)} edges with no {weight_attribute}."
            + f"Ignoring these when cutting by weight"
        )

    edges_to_cut = [x for x in actual_weights if filter_by(x)]
    for edge, weight in edges_to_cut:
        source, target = edge
        if (
            source in graph_copy
            and target in graph_copy
            and target in graph_copy[source]
        ):
            graph_copy.remove_edge(source, target)
        if prune_isolates:
            if len(graph_copy[source]) == 0:
                graph_copy.remove_node(source)
            if len(graph_copy[target]) == 0:
                graph_copy.remove_node(target)

    return graph_copy


def histogram_degree_centrality(
    graph: Union[nx.Graph, nx.DiGraph],
    bin_directive: Union[int, List[Union[float, int]], np.ndarray, str] = 10,
) -> DefinedHistogram:
    """
    Generates a histogram of the vertex degree centrality of the provided graph. Histogram function is fundamentally
    proxied through to numpy's `histogram` function, and bin selection follows :func:`numpy.histogram` processes.

    Parameters
    ----------

    graph : Union[nx.Graph, nx.DiGraph]
        The graph. No changes will be made to it.
    bin_directive : Union[int, List[Union[float, int]], numpy.ndarray, str]
        Is passed directly through to numpy's "histogram" (and thus, "histogram_bin_edges") functions.
        See: `numpy:numpy.histogram_bin_edges`
        In short: if an int is provided, we use ```bin_directive`` number of equal range bins.
        If a sequence is provided, these bin edges will be used and can be sized to whatever size you prefer
        Note that the np.ndarray should be ndim=1 and the values should be float or int.

    Returns
    -------
    DefinedHistogram
        A named tuple that contains the histogram and the bin_edges used in the histogram
    """

    degree_centrality_dict = nx.degree_centrality(graph)
    histogram, bin_edges = np.histogram(
        list(degree_centrality_dict.values()), bin_directive
    )
    return DefinedHistogram(histogram=histogram, bin_edges=bin_edges)


def cut_vertices_by_degree_centrality(
    graph: Union[nx.Graph, nx.DiGraph], cut_threshold: Union[int, float], cut_process: str
) -> Union[nx.Graph, nx.DiGraph]:
    """
    Given a graph and a cut_threshold and a cut_process, return a copy of the graph with the vertices outside of the
    cut_threshold.

    Parameters
    ----------
    graph : Union[nx.Graph, nx.DiGraph]
        The graph that will be copied and pruned.
    cut_threshold : Union[int, float]
        The threshold for making cuts based on weight.
    cut_process : str
        Describes how we should make the cut; cut all edges larger or smaller than the cut_threshold, and whether
        exclusive or inclusive. Allowed values are

        - ``larger_than_inclusive``
        - ``larger_than_exclusive``
        - ``smaller_than_inclusive``
        - ``smaller_than_exclusive``

    Returns
    -------
    Union[nx.Graph, nx.DiGraph]
        Pruned copy of the same type of graph provided
    """
    graph_copy = graph.copy()
    degree_centrality_dict = nx.degree_centrality(graph_copy)
    filter_by = _filter_function_for_make_cuts(cut_threshold, cut_process)
    vertices_to_cut = list(filter(filter_by, degree_centrality_dict.items()))
    for vertex, degree_centrality in vertices_to_cut:
        graph_copy.remove_node(vertex)

    return graph_copy


def histogram_betweenness_centrality(
    graph: Union[nx.Graph, nx.DiGraph],
    bin_directive: Union[int, List[Union[float, int]], np.ndarray, str] = 10,
    num_random_samples: Optional[int] = None,
    normalized: bool = True,
    weight_attribute: Optional[str] = "weight",
    include_endpoints: bool = False,
    random_seed: Optional[Union[int, random.Random, np.random.RandomState]] = None,
) -> DefinedHistogram:
    """
    Generates a histogram of the vertex betweenness centrality of the provided graph. Histogram function is
    fundamentally proxied through to numpy's `histogram` function, and bin selection follows :func:`numpy.histogram`
    processes.

    The betweenness centrality calculation can take advantage of networkx' implementation of randomized sampling by
    providing num_random_samples (or ``k``, in networkx betweenness_centrality nomenclature).

    Parameters
    ----------
    graph : Union[nx.Graph, nx.DiGraph]
        The graph. No changes will be made to it.
    bin_directive : Union[int, List[Union[float, int]], numpy.ndarray, str]
        Is passed directly through to numpy's "histogram" (and thus, "histogram_bin_edges") functions.
        See: `numpy:numpy.histogram_bin_edges`
        In short: if an int is provided, we use `bin_directive` number of equal range bins.
        If a sequence is provided, these bin edges will be used and can be sized to whatever size you prefer
        Note that the np.ndarray should be ndim=1 and the values should be float or int.
    num_random_samples : Optional[int]
        Use num_random_samples for vertex samples to *estimate* betweeness.  num_random_samples should be <=
        len(graph.nodes). The larger num_random_samples is, the better the approximation. Default is ``None``.
    normalized : bool
        If True the betweenness values are normalized by :math:`2/((n-1)(n-2))` for undirected graphs, and
        :math:`1/((n-1)(n-2))` for directed graphs where n is the number of vertices in the graph. Default is ``True``
    weight_attribute : Optional[str]
        If None, all edge weights are considered equal. Otherwise holds the name of the edge attribute used as weight.
        Default is ``weight``
    include_endpoints : bool
        If True include the endpoints in the shortest path counts.  Default is ``False``
    random_seed : Optional[Union[int, random.Random, np.random.RandomState]]
        Random seed or preconfigured random instance to be used for selecting random samples. Only used if
        num_random_samples is set. None will generate a new random  state. Specifying a random state will provide
        consistent results between runs.

    Returns
    -------
    DefinedHistogram
        A named tuple that contains the histogram and the bin_edges used in the histogram

    See Also
    --------
<<<<<<< HEAD
    networkx.algorithms.centrality.betweenness_centrality
=======
    networkx.betweenness_centrality
>>>>>>> eab16549
    """

    betweenness_centrality_dict = nx.betweenness_centrality(
        G=graph,
        k=num_random_samples,
        normalized=normalized,
        weight=weight_attribute,
        endpoints=include_endpoints,
        seed=random_seed,
    )
    histogram, bin_edges = np.histogram(
        list(betweenness_centrality_dict.values()), bin_directive
    )
    return DefinedHistogram(histogram=histogram, bin_edges=bin_edges)


def cut_vertices_by_betweenness_centrality(
    graph: Union[nx.Graph, nx.DiGraph],
    cut_threshold: Union[int, float],
    cut_process: str,
    num_random_samples: Optional[int] = None,
    normalized: bool = True,
    weight_attribute: Optional[str] = "weight",
    include_endpoints: bool = False,
    random_seed: Optional[Union[int, random.Random, np.random.RandomState]] = None,
) -> Union[nx.Graph, nx.DiGraph]:
    """
    Given a graph and a cut_threshold and a cut_process, return a copy of the graph with the vertices outside of the
    cut_threshold.

    The betweenness centrality calculation can take advantage of networkx' implementation of randomized sampling
    by providing num_random_samples (or k, in networkx betweenness_centrality nomenclature).

    Parameters
    ----------
    graph : Union[nx.Graph, nx.DiGraph]
        The graph that will be copied and pruned.
    cut_threshold : Union[int, float]
        The threshold for making cuts based on weight.
    cut_process : str
        Describes how we should make the cut; cut all edges larger or smaller than the cut_threshold, and whether
        exclusive or inclusive. Allowed values are

        - ``larger_than_inclusive``
        - ``larger_than_exclusive``
        - ``smaller_than_inclusive``
        - ``smaller_than_exclusive``
    num_random_samples : Optional[int]
        Use num_random_samples for vertex samples to *estimate* betweenness.  num_random_samples should be <=
        len(graph.nodes). The larger num_random_samples is, the better the approximation. Default is ``None``.
    normalized : bool
        If True the betweenness values are normalized by :math:`2/((n-1)(n-2))` for undirected graphs, and
        :math:`1/((n-1)(n-2))` for directed graphs where n is the number of vertices in the graph. Default is ``True``
    weight_attribute : Optional[str]
        If None, all edge weights are considered equal. Otherwise holds the name of the edge attribute used as weight.
        Default is ``weight``
    include_endpoints : bool
        If True include the endpoints in the shortest path counts.  Default is ``False``
    random_seed : Optional[Union[int, random.Random, np.random.RandomState]]
        Random seed or preconfigured random instance to be used for selecting random samples. Only used if
        num_random_samples is set. None will generate a new random  state. Specifying a random state will provide
        consistent results between runs.

    Returns
    -------
    Union[nx.Graph, nx.DiGraph]
        Pruned copy of the same type of graph provided

    See Also
    --------
    networkx.algorithms.centrality.betweenness_centrality
    """
    graph_copy = graph.copy()
    betweenness_centrality_dict = nx.betweenness_centrality(
        G=graph,
        k=num_random_samples,
        normalized=normalized,
        weight=weight_attribute,
        endpoints=include_endpoints,
        seed=random_seed,
    )
    filter_by = _filter_function_for_make_cuts(cut_threshold, cut_process)
    vertices_to_cut = list(filter(filter_by, betweenness_centrality_dict.items()))
    for vertex, degree_centrality in vertices_to_cut:
        graph_copy.remove_node(vertex)

    return graph_copy<|MERGE_RESOLUTION|>--- conflicted
+++ resolved
@@ -56,10 +56,14 @@
         The graph. No changes will be made to it.
     bin_directive : Union[int, List[Union[float, int]], numpy.ndarray, str]
         Is passed directly through to numpy's "histogram" (and thus, "histogram_bin_edges") functions.
-        See: `numpy:numpy.histogram_bin_edges`
-        In short: if an int is provided, we use `bin_directive` number of equal range bins.
+
+        See: :func:`numpy.histogram_bin_edges`
+
+        In short: if an int is provided, we use ``bin_directive`` number of equal range bins.
+
         If a sequence is provided, these bin edges will be used and can be sized to whatever size you prefer
-        Note that the np.ndarray should be ndim=1 and the values should be float or int.
+
+        Note that the :class:`numpy.ndarray` should be ndim=1 and the values should be float or int.
     weight_attribute : str
         The weight attribute name in the data dictionary. Default is `weight`.
 
@@ -192,10 +196,14 @@
         The graph. No changes will be made to it.
     bin_directive : Union[int, List[Union[float, int]], numpy.ndarray, str]
         Is passed directly through to numpy's "histogram" (and thus, "histogram_bin_edges") functions.
-        See: `numpy:numpy.histogram_bin_edges`
-        In short: if an int is provided, we use ```bin_directive`` number of equal range bins.
+
+        See: :func:`numpy.histogram_bin_edges`
+
+        In short: if an int is provided, we use ``bin_directive`` number of equal range bins.
+
         If a sequence is provided, these bin edges will be used and can be sized to whatever size you prefer
-        Note that the np.ndarray should be ndim=1 and the values should be float or int.
+
+        Note that the :class:`numpy.ndarray` should be ndim=1 and the values should be float or int.
 
     Returns
     -------
@@ -270,10 +278,14 @@
         The graph. No changes will be made to it.
     bin_directive : Union[int, List[Union[float, int]], numpy.ndarray, str]
         Is passed directly through to numpy's "histogram" (and thus, "histogram_bin_edges") functions.
-        See: `numpy:numpy.histogram_bin_edges`
-        In short: if an int is provided, we use `bin_directive` number of equal range bins.
+
+        See: :func:`numpy.histogram_bin_edges`
+
+        In short: if an int is provided, we use ``bin_directive`` number of equal range bins.
+
         If a sequence is provided, these bin edges will be used and can be sized to whatever size you prefer
-        Note that the np.ndarray should be ndim=1 and the values should be float or int.
+
+        Note that the :class:`numpy.ndarray` should be ndim=1 and the values should be float or int.
     num_random_samples : Optional[int]
         Use num_random_samples for vertex samples to *estimate* betweeness.  num_random_samples should be <=
         len(graph.nodes). The larger num_random_samples is, the better the approximation. Default is ``None``.
@@ -297,11 +309,7 @@
 
     See Also
     --------
-<<<<<<< HEAD
     networkx.algorithms.centrality.betweenness_centrality
-=======
-    networkx.betweenness_centrality
->>>>>>> eab16549
     """
 
     betweenness_centrality_dict = nx.betweenness_centrality(
