# Copyright (c) Microsoft Corporation and contributors.
# Licensed under the MIT License.

import warnings
from functools import reduce
from pathlib import Path
from typing import Any, Callable, Dict, Iterable, List, Optional, Tuple, Union

import networkx as nx
import numpy as np
import pandas as pd
import scipy.sparse
from beartype import beartype
from scipy.optimize import linear_sum_assignment
from scipy.sparse import csgraph, csr_matrix, diags, isspmatrix_csr
from scipy.sparse.csgraph import connected_components
from sklearn.metrics import confusion_matrix
from sklearn.utils import check_array, check_consistent_length, column_or_1d
from sklearn.utils.multiclass import type_of_target, unique_labels


<<<<<<< HEAD
GraphRepresentation = Union[
    nx.Graph,
    nx.DiGraph,
    nx.MultiGraph,
    nx.MultiDiGraph,
    np.ndarray,
    np.memmap,
    scipy.sparse.csr_matrix
]


def import_graph(
    graph: GraphRepresentation,
    copy: bool = True
) -> Union[np.ndarray, scipy.sparse.csr_matrix]:
=======
@beartype
def average_matrices(
    matrices: Union[np.ndarray, Union[List[np.ndarray], List[csr_matrix]]]
) -> Union[np.ndarray, csr_matrix]:
    """
    Helper method to encapsulate calculating the average of matrices represented either as a
    list of numpy.ndarray or a list of scipy.sparse.csr_matrix.

    Parameters
    ----------
    matrices: Union[np.ndarray, Union[List[np.ndarray], List[csr_matrix]]]
        The list of matrices to be averaged

    Returns
    -------
    Union[np.ndarray, csr_matrix]
    """
    if isinstance(matrices[0], np.ndarray):
        return np.mean(matrices, axis=0)
    elif isspmatrix_csr(matrices[0]):
        return sum(matrices) / len(matrices)


def import_graph(graph, copy=True):
>>>>>>> d1b278ef
    """
    A function for reading a graph and returning a shared data type.

    Parameters
    ----------
    graph: GraphRepresentation
        Either array-like, shape (n_vertices, n_vertices) numpy array,
        a scipy.sparse.csr_matrix, or an object of type networkx.Graph.

    copy: bool, (default=True)
        Whether to return a copied version of array. If False and input is np.array,
        the output returns the original input.

    Returns
    -------
    out: array-like, shape (n_vertices, n_vertices)
        A graph.

    See Also
    --------
    networkx.Graph, numpy.array
    """
    if isinstance(graph, (nx.Graph, nx.DiGraph, nx.MultiGraph, nx.MultiDiGraph)):
        out = nx.to_numpy_array(graph, nodelist=sorted(graph.nodes), dtype=np.float)
    elif isinstance(graph, (np.ndarray, np.memmap, csr_matrix)):
        shape = graph.shape
        if len(shape) > 3:
            msg = "Input tensor must have at most 3 dimensions, not {}.".format(
                len(shape)
            )
            raise ValueError(msg)
        elif len(shape) == 3:
            if shape[1] != shape[2]:
                msg = "Input tensor must have same number of vertices."
                raise ValueError(msg)
            min_features = shape[1]
            min_samples = 2
        else:
            min_features = np.max(shape)
            min_samples = min_features
        out = check_array(
            graph,
            dtype=[np.float64, np.float32],
            accept_sparse=True,
            ensure_2d=True,
            allow_nd=True,  # For omni tensor input
            ensure_min_features=min_features,
            ensure_min_samples=min_samples,
            copy=copy,
        )
    else:
        msg = "Input must be networkx.Graph, np.array, or scipy.sparse.csr_matrix,\
        not {}.".format(
            type(graph)
        )
        raise TypeError(msg)
    return out


def import_edgelist(
    path: Union[str, Path, Iterable[Union[str, Path]]],
    extension: str = "edgelist",
    delimiter: Optional[str] = None,
    nodetype: Callable[[Any], Any] = int,
    return_vertices: bool = False
) -> Union[
    np.ndarray,
    List[np.ndarray],
    Tuple[
        Union[np.ndarray, List[np.ndarray]],
        np.ndarray
    ]
]:
    """
    Function for reading a single or multiple edgelists. When importing multiple
    edgelists, the union of vertices from all graphs is computed so that each output
    graph have matched vertex set. The order of nodes are sorted by node values.

    Parameters
    ----------
    path : str, Path object, or iterable
        If ``path`` is a directory, then the importing order will be sorted in
        alphabetical order.

    extension : str, optional
        If ``path`` is a directory, then the function will convert all files
        with matching extension.

    delimiter : str or None, default=None, optional
        Delimiter of edgelist. If None, the delimiter is whitespace.

    nodetype : int (default), float, str, Python type, optional
       Convert node data from strings to specified type.

    return_vertices : bool, default=False, optional
        Returns the union of all individual edgelists.

    Returns
    -------
    out : list of array-like, or array-like, shape (n_vertices, n_vertices)
        If ``path`` is a directory, a list of arrays is returned. If ``path`` is a file,
        an array is returned.

    vertices : array-like, shape (n_vertices, )
        If ``return_vertices``` is True, then returns an array of all vertices that were
        included in the output graphs.
    """
    # p = Path(path)
    if not isinstance(path, (str, Path, Iterable)):
        msg = "path must be a string or Iterable, not {}".format(type(path))
        raise TypeError(msg)

    # get a list of files to import
    if isinstance(path, (str, Path)):
        p = Path(path)
        if p.is_dir():
            files = sorted(p.glob("*" + extension))
        elif p.is_file():
            files = [p]
        else:
            raise ValueError("No graphs founds to import.")
    else:  # path is an iterable
        files = [Path(f) for f in path]

    if len(files) == 0:
        msg = "No files found with '{}' extension found.".format(extension)
        raise ValueError(msg)

    graphs = [
        nx.read_weighted_edgelist(f, nodetype=nodetype, delimiter=delimiter)
        for f in files
    ]

    if all(len(G.nodes) == 0 for G in graphs):
        msg = (
            "All graphs have 0 vertices. Please double check if proper "
            + "'delimiter' is given."
        )
        warnings.warn(msg, UserWarning)

    # Compute union of all vertices
    vertices = np.sort(reduce(np.union1d, [G.nodes for G in graphs]))
    for g in graphs:
        g.add_nodes_from(vertices)
    out = [nx.to_numpy_array(G, nodelist=vertices, dtype=np.float) for G in graphs]

    # only return adjacency matrix if input is only 1 graph
    if len(out) == 1:
        out = out[0]

    if return_vertices:
        return out, vertices
    else:
        return out


def is_symmetric(X: np.ndarray) -> bool:
    return abs(X - X.T).sum() == 0


def is_loopless(X: np.ndarray) -> bool:
    return not np.any(np.diag(X) != 0)


def is_unweighted(
    graph: GraphRepresentation,
    weight_attribute: Any = "weight",
):
    """
    Attempts to determine if the provided graph is weighted.

    Parameters
    ----------
    graph : Union[np.ndarray, scipy.sparse.csr_matrix, nx.Graph, nx.DiGraph, nx.MultiGraph, nx.MultiDigraph]
        The graph to test for weightedness. If a networkx graph, we can just ask it directly by querying the weight
        attribute specified on every edge. It's possible an individual edge can be weighted but the full graph is not.
        If an adjacency matrix defined by a numpy.ndarray or scipy.sparse.csr_matrix, we check every value; if
        they are only 0 and 1, we claim the graph is unweighted.
    weight_attribute : Any
        Default is ``weight``. Only used for networkx, and used on the edge data dictionary as a key to look up the
        weight.

    Returns
    -------
    bool
        True if unweighted, False if weighted

    Raises
    ------
    TypeError
        If the provided graph is not a numpy.ndarray, scipy.sparse.csr_matrix, or nx.Graph
    """
    if isinstance(graph, (np.ndarray, np.memmap)):
        return ((graph == 0) | (graph == 1)).all()
    elif isinstance(graph, csr_matrix):
        return graph.count_nonzero() == (graph == 1).count_nonzero()
    elif isinstance(graph, nx.Graph):
        return nx.is_weighted(graph, weight=weight_attribute)
    else:
        raise TypeError(
            "This function only works on numpy.ndarray or scipy.sparse.csr_matrix instances"
        )


def is_almost_symmetric(
    x: Union[np.ndarray, scipy.sparse.spmatrix], atol: float = 1e-15
) -> bool:
    """
    Returns True if input x is nearly symmetric, which means that the entries differ by
    no more than atol.

    Parameters
    ----------
    x: Union[np.ndarray, scipy.sparse.spmatrix]
        a square matrix
    atol : float
        a threshold for comparing the difference between off-diagonal entries
        default 1e-15

    Returns
    -------
    bool
        True if x is a nearly symmetric square matrix

    Raises
    ------
    TypeError
        If the provided graph is not a numpy.ndarray or scipy.sparse.spmatrix
    """
    if (x.ndim != 2) or (x.shape[0] != x.shape[1]):
        return False
    if isinstance(x, (np.ndarray, scipy.sparse.spmatrix)):
        return abs(x - x.T).max() <= atol
    else:
        raise TypeError("input a correct matrix type.")


def symmetrize(graph, method: str = "avg"):
    """
    A function for forcing symmetry upon a graph.

    Parameters
    ----------
    graph: object
        Either array-like, (n_vertices, n_vertices) numpy matrix,
        or an object of type networkx.Graph.

    method: {'avg' (default), 'triu', 'tril',}, optional
        An option indicating which half of the edges to
        retain when symmetrizing.

            - 'avg'
                Retain the average weight between the upper and lower
                right triangle, of the adjacency matrix.
            - 'triu'
                Retain the upper right triangle.
            - 'tril'
                Retain the lower left triangle.

    Returns
    -------
    graph: array-like, shape (n_vertices, n_vertices)
        Graph with asymmetries removed.

    Examples
    --------
    >>> a = np.array([
    ...    [0, 1, 1],
    ...    [0, 0, 1],
    ...    [0, 0, 1]])
    >>> symmetrize(a, method="triu")
    array([[0, 1, 1],
           [1, 0, 1],
           [1, 1, 1]])
    """
    # graph = import_graph(graph)
    sparse = isspmatrix_csr(graph)
    pac = scipy.sparse if sparse else np

    if method == "triu":
        graph = pac.triu(graph)
    elif method == "tril":
        graph = pac.tril(graph)
    elif method == "avg":
        graph = (pac.triu(graph) + pac.tril(graph)) / 2
    else:
        msg = "You have not passed a valid parameter for the method."
        raise ValueError(msg)

    dia = diags(graph.diagonal()) if sparse else np.diag(np.diag(graph))
    graph = graph + graph.T - dia
    return graph


def remove_loops(graph):
    """
    A function to remove loops from a graph.

    Parameters
    ----------
    graph: object
        Either array-like, (n_vertices, n_vertices) numpy matrix,
        or an object of type networkx.Graph.

    Returns
    -------
    graph: array-like, shape(n_vertices, n_vertices)
        the graph with self-loops (edges between the same node) removed.
    """
    graph = import_graph(graph)

    dia = diags(graph.diagonal()) if isspmatrix_csr(graph) else np.diag(np.diag(graph))

    graph = graph - dia

    return graph


def to_laplacian(graph, form="DAD", regularizer=None):
    r"""
    A function to convert graph adjacency matrix to graph Laplacian.

    Currently supports I-DAD, DAD, and R-DAD Laplacians, where D is the diagonal
    matrix of degrees of each node raised to the -1/2 power, I is the
    identity matrix, and A is the adjacency matrix.

    R-DAD is regularized Laplacian: where :math:`D_t = D + regularizer \times I`.

    Parameters
    ----------
    graph: object
        Either array-like, (n_vertices, n_vertices) numpy array,
        scipy.sparse.csr_matrix, or an object of type networkx.Graph.

    form: {'I-DAD' (default), 'DAD', 'R-DAD'}, string, optional

        - 'I-DAD'
            Computes :math:`L = I - D_i A D_i`
        - 'DAD'
            Computes :math:`L = D_o A D_i`
        - 'R-DAD'
            Computes :math:`L = D_o^r A D_i^r`
            where :math:`D_o^r = D_o + regularizer \times I` and likewise for :math:`D_i`

    regularizer: int, float or None, optional (default=None)
        Constant to add to the degree vector(s). If None, average node degree is added.
        If int or float, must be >= 0. Only used when ``form`` is 'R-DAD'.

    Returns
    -------
    L : numpy.ndarray
        2D (n_vertices, n_vertices) array representing graph
        Laplacian of specified form

    References
    ----------
    .. [1] Qin, Tai, and Karl Rohe. "Regularized spectral clustering
           under the degree-corrected stochastic blockmodel." In Advances
           in Neural Information Processing Systems, pp. 3120-3128. 2013

    .. [2] Rohe, Karl, Tai Qin, and Bin Yu. "Co-clustering directed graphs to discover
           asymmetries and directional communities." Proceedings of the National Academy
           of Sciences 113.45 (2016): 12679-12684.

    Examples
    --------
    >>> a = np.array([
    ...    [0, 1, 1],
    ...    [1, 0, 0],
    ...    [1, 0, 0]])
    >>> to_laplacian(a, "DAD")
    array([[0.        , 0.70710678, 0.70710678],
           [0.70710678, 0.        , 0.        ],
           [0.70710678, 0.        , 0.        ]])

    """

    valid_inputs = ["I-DAD", "DAD", "R-DAD"]
    if form not in valid_inputs:
        raise TypeError("Unsuported Laplacian normalization")

    A = import_graph(graph)

    in_degree = np.reshape(np.asarray(A.sum(axis=0)), (-1,))
    out_degree = np.reshape(np.asarray(A.sum(axis=1)), (-1,))

    # regularize laplacian with parameter
    # set to average degree
    if form == "R-DAD":
        if regularizer is None:
            regularizer = np.mean(out_degree)
        elif not isinstance(regularizer, (int, float)):
            raise TypeError(
                "Regularizer must be a int or float, not {}".format(type(regularizer))
            )
        elif regularizer < 0:
            raise ValueError("Regularizer must be greater than or equal to 0")

        in_degree += regularizer
        out_degree += regularizer

    with np.errstate(divide="ignore"):
        in_root = 1 / np.sqrt(in_degree)  # this is 10x faster than ** -0.5
        out_root = 1 / np.sqrt(out_degree)

    diag = diags if isspmatrix_csr(graph) else np.diag

    in_root[np.isinf(in_root)] = 0
    out_root[np.isinf(out_root)] = 0

    in_root = diag(in_root)  # just change to sparse diag for sparse support
    out_root = diag(out_root)

    if form == "I-DAD":
        L = diag(in_degree) - A
        L = in_root @ L @ in_root
    elif form == "DAD" or form == "R-DAD":
        L = out_root @ A @ in_root
    if is_symmetric(A):
        return symmetrize(
            L, method="avg"
        )  # sometimes machine prec. makes this necessary
    return L


def is_fully_connected(graph):
    r"""
    Checks whether the input graph is fully connected in the undirected case
    or weakly connected in the directed case.

    Connected means one can get from any vertex :math:`u` to vertex :math:`v` by traversing
    the graph. For a directed graph, weakly connected means that the graph
    is connected after it is converted to an unweighted graph (ignore the
    direction of each edge)

    Parameters
    ----------
    graph: nx.Graph, nx.DiGraph, nx.MultiDiGraph, nx.MultiGraph,
        scipy.sparse.csr_matrix, np.ndarray
        Input graph in any of the above specified formats. If np.ndarray,
        interpreted as an :math:`n \times n` adjacency matrix

    Returns
    -------
    boolean: True if the entire input graph is connected

    References
    ----------
    http://mathworld.wolfram.com/ConnectedGraph.html
    http://mathworld.wolfram.com/WeaklyConnectedDigraph.html

    Examples
    --------
    >>> a = np.array([
    ...    [0, 1, 0],
    ...    [1, 0, 0],
    ...    [0, 0, 0]])
    >>> is_fully_connected(a)
    False
    """

    if isinstance(graph, (np.ndarray, csr_matrix)):
        directed = not is_symmetric(graph)

        n_components = connected_components(
            csgraph=graph, directed=directed, connection="weak", return_labels=False
        )
        return n_components == 1

    else:
        if type(graph) in [nx.Graph, nx.MultiGraph]:
            return nx.is_connected(graph)
        elif type(graph) in [nx.DiGraph, nx.MultiDiGraph]:
            return nx.is_weakly_connected(graph)


def largest_connected_component(
    graph: Union[
        nx.Graph, nx.DiGraph, nx.MultiGraph, nx.MultiDiGraph, np.ndarray, csr_matrix
    ],
    return_inds: bool = False,
) -> Union[
    nx.Graph, nx.DiGraph, nx.MultiGraph, nx.MultiDiGraph, np.ndarray, csr_matrix
]:
    r"""
    Finds the largest connected component for the input graph.

    The largest connected component is the fully connected subgraph
    which has the most nodes.

    Parameters
    ----------
    graph: nx.Graph, nx.DiGraph, nx.MultiDiGraph, nx.MultiGraph, np.ndarray, scipy.sparse.csr_matrix
        Input graph in any of the above specified formats. If np.ndarray or
        scipy.sparse.csr_matrix interpreted as an :math:`n \times n` adjacency matrix.

    return_inds: boolean, default: False
        Whether to return a np.ndarray containing the indices/nodes in the original
        adjacency matrix that were kept and are now in the returned graph.

    Returns
    -------
    graph: nx.Graph, nx.DiGraph, nx.MultiDiGraph, nx.MultiGraph, np.ndarray, scipy.sparse.csr_matrix
        New graph of the largest connected component, returned in the input format.

    inds: (optional)
        Indices/nodes from the original adjacency matrix that were kept after taking
        the largest connected component.

    Notes
    -----
    For networks input in ``scipy.sparse.csr_matrix`` format, explicit zeros are removed
    prior to finding the largest connected component, thus they are not treated as
    edges. This differs from the convention in
    :func:`scipy.sparse.csgraph.connected_components`.
    """

    if isinstance(graph, (nx.Graph, nx.DiGraph, nx.MultiGraph, nx.MultiDiGraph)):
        return _largest_connected_component_networkx(graph, return_inds=return_inds)
    elif isinstance(graph, (np.ndarray, csr_matrix)):
        return _largest_connected_component_adjacency(graph, return_inds=return_inds)
    else:
        msg = (
            "`graph` must either be a networkx graph or an adjacency matrix in"
            " numpy ndarray or scipy csr_matrix format."
        )
        raise TypeError(msg)


def _largest_connected_component_networkx(
    graph: Union[nx.Graph, nx.DiGraph, nx.MultiGraph, nx.MultiDiGraph],
    return_inds: bool = False,
):
    if type(graph) in [nx.Graph, nx.MultiGraph]:
        lcc_nodes = max(nx.connected_components(graph), key=len)
    elif type(graph) in [nx.DiGraph, nx.MultiDiGraph]:
        lcc_nodes = max(nx.weakly_connected_components(graph), key=len)
    lcc = graph.subgraph(lcc_nodes).copy()
    lcc.remove_nodes_from([n for n in lcc if n not in lcc_nodes])
    if return_inds:
        nodelist = np.array(list(lcc_nodes))
    if return_inds:
        return lcc, nodelist
    else:
        return lcc


def _largest_connected_component_adjacency(
    adjacency: Union[np.ndarray, csr_matrix],
    return_inds: bool = False,
):
    if isinstance(adjacency, csr_matrix):
        adjacency.eliminate_zeros()

    # If you treat an undirected graph as directed and take the largest weakly connected
    # component, you'll get the same answer as taking the largest connected component of
    # that undirected graph. So I wrote it this way to avoid the cost of checking for
    # directedness, and it makes the code simpler too.
    n_components, labels = csgraph.connected_components(
        adjacency, directed=True, connection="weak", return_labels=True
    )
    if n_components > 1:
        unique_labels, counts = np.unique(labels, return_counts=True)
        lcc_label_ind = np.argmax(counts)  # LCC is the component with the most nodes,
        # so it is the component label with the highest count in the label array

        lcc_label = unique_labels[lcc_label_ind]  # grab the component label for the LCC

        lcc_mask = labels == lcc_label  # create a boolean mask array for where the
        # component labels equal that of the largest connected component

        lcc = adjacency[lcc_mask][:, lcc_mask]  # mask the adjacency matrix to only LCC
    else:
        lcc = adjacency
        lcc_mask = np.ones(adjacency.shape[0], dtype=bool)

    if return_inds:
        all_inds = np.arange(adjacency.shape[0])
        lcc_inds = all_inds[lcc_mask]
        return lcc, lcc_inds
    else:
        return lcc


def multigraph_lcc_union(graphs, return_inds=False):
    r"""
    Finds the union of all multiple graphs, then compute the largest connected
    component.

    Parameters
    ----------
    graphs: list or np.ndarray
        List of array-like, (n_vertices, n_vertices), or list of np.ndarray
        nx.Graph, nx.DiGraph, nx.MultiDiGraph, nx.MultiGraph.

    return_inds: boolean, default: False
        Whether to return a np.ndarray containing the indices in the original
        adjacency matrix that were kept and are now in the returned graph.
        Ignored when input is networkx object

    Returns
    -------
    out : list or np.ndarray
        If input was a list
    """
    if isinstance(graphs, list):
        if not isinstance(graphs[0], np.ndarray):
            raise NotImplementedError

        out = [import_graph(g) for g in graphs]
        if len(set(map(np.shape, out))) != 1:
            msg = "All input graphs must have the same size"
            raise ValueError(msg)
        bar = np.stack(out).mean(axis=0)
    elif isinstance(graphs, np.ndarray):
        shape = graphs.shape
        if shape[1] != shape[2]:
            msg = "Input graphs must be square"
            raise ValueError(msg)
        bar = graphs.mean(axis=0)
    else:
        msg = "Expected list or np.ndarray, but got {} instead.".format(type(graphs))
        raise ValueError(msg)

    _, idx = largest_connected_component(bar, return_inds=True)
    idx = np.array(idx)

    if isinstance(graphs, np.ndarray):
        graphs[:, idx[:, None], idx]
    elif isinstance(graphs, list):
        if isinstance(graphs[0], np.ndarray):
            graphs = [g[idx[:, None], idx] for g in graphs]
    if return_inds:
        return graphs, idx
    return graphs


def multigraph_lcc_intersection(graphs, return_inds=False):
    r"""
    Finds the intersection of multiple graphs's largest connected components.

    Computes the largest connected component for each graph that was input, and
    takes the intersection over all of these resulting graphs. Note that this
    does not guarantee finding the largest graph where every node is shared among
    all of the input graphs.

    Parameters
    ----------
    graphs: list or np.ndarray
        if list, each element must be an :math:`n \times n` np.ndarray adjacency matrix

    return_inds: boolean, default: False
        Whether to return a np.ndarray containing the indices in the original
        adjacency matrix that were kept and are now in the returned graph.
        Ignored when input is networkx object

    Returns
    -------
    graph: nx.Graph, nx.DiGraph, nx.MultiDiGraph, nx.MultiGraph, np.ndarray
        New graph of the largest connected component of the input parameter.

    inds: (optional)
        Indices from the original adjacency matrix that were kept after taking
        the largest connected component
    """
    lcc_by_graph = []
    inds_by_graph = []
    for graph in graphs:
        lcc, inds = largest_connected_component(graph, return_inds=True)
        lcc_by_graph.append(lcc)
        inds_by_graph.append(inds)
    inds_intersection = reduce(np.intersect1d, inds_by_graph)
    new_graphs = []
    for graph in graphs:
        if type(graph) is np.ndarray:
            lcc = graph[inds_intersection, :][:, inds_intersection]
        else:
            lcc = graph.subgraph(inds_intersection).copy()
            lcc.remove_nodes_from([n for n in lcc if n not in inds_intersection])
        new_graphs.append(lcc)
    # this is not guaranteed be connected after one iteration because taking the
    # intersection of nodes among graphs can cause some components to become
    # disconnected, so, we check for this and run again if necessary
    recurse = False
    for new_graph in new_graphs:
        if not is_fully_connected(new_graph):
            recurse = True
            break
    if recurse:
        new_graphs, new_inds_intersection = multigraph_lcc_intersection(
            new_graphs, return_inds=True
        )
        # new inds intersection are the indices of new_graph that were kept on recurse
        # need to do this because indices could have shifted during recursion
        if type(graphs[0]) is np.ndarray:
            inds_intersection = inds_intersection[new_inds_intersection]
        else:
            inds_intersection = new_inds_intersection
    if type(graphs) != list:
        new_graphs = np.stack(new_graphs)
    if return_inds:
        return new_graphs, inds_intersection
    else:
        return new_graphs


def augment_diagonal(graph, weight=1):
    r"""
    Replaces the diagonal of an adjacency matrix with :math:`\frac{d}{nverts - 1}` where
    :math:`d` is the degree vector for an unweighted graph and the sum of magnitude of
    edge weights for each node for a weighted graph. For a directed graph the in/out
    :math:`d` is averaged.

    Parameters
    ----------
    graph: nx.Graph, nx.DiGraph, nx.MultiDiGraph, nx.MultiGraph, np.ndarray,
        scipy.scr_matrix.
        Input graph in any of the above specified formats. If np.ndarray,
        interpreted as an :math:`n \times n` adjacency matrix
    weight: float/int
        scalar value to multiply the new diagonal vector by

    Returns
    -------
    graph : np.array
        Adjacency matrix with average degrees added to the diagonal.

    Examples
    --------
    >>> a = np.array([
    ...    [0, 1, 1],
    ...    [1, 0, 0],
    ...    [1, 0, 0]])
    >>> augment_diagonal(a)
    array([[1. , 1. , 1. ],
           [1. , 0.5, 0. ],
           [1. , 0. , 0.5]])
    """

    graph = import_graph(graph)
    graph = remove_loops(graph)

    divisor = graph.shape[0] - 1

    in_degrees = np.squeeze(np.asarray(abs(graph).sum(axis=0)))
    out_degrees = np.squeeze(np.asarray(abs(graph).sum(axis=1)))

    degrees = (in_degrees + out_degrees) / 2
    diag = weight * degrees / divisor

    graph += diags(diag) if isspmatrix_csr(graph) else np.diag(diag)

    return graph


def binarize(graph):
    """
    Binarize the input adjacency matrix.

    Parameters
    ----------
    graph: nx.Graph, nx.DiGraph, nx.MultiDiGraph, nx.MultiGraph, np.ndarray
        Input graph in any of the above specified formats. If np.ndarray,
        interpreted as an :math:`n \times n` adjacency matrix

    Returns
    -------
    graph : np.array
        Adjacency matrix with all nonzero values transformed to one.

    Examples
    --------
    >>> a = np.array([[0, 1, 2], [1, 0, 3], [2, 3, 0]])
    >>> binarize(a)
    array([[0., 1., 1.],
           [1., 0., 1.],
           [1., 1., 0.]])
    """
    graph = import_graph(graph)
    graph[graph != 0] = 1
    return graph


def cartesian_product(*arrays):
    """
    Compute the cartesian product of multiple arrays
    """
    N = len(arrays)
    return np.transpose(
        np.meshgrid(*arrays, indexing="ij"), np.roll(np.arange(N + 1), -1)
    ).reshape(-1, N)


def fit_plug_in_variance_estimator(X):
    """
    Takes in ASE of a graph and returns a function that estimates
    the variance-covariance matrix at a given point using the
    plug-in estimator from the RDPG Central Limit Theorem.

    Parameters
    ----------
    X : np.ndarray, shape (n, d)
        adjacency spectral embedding of a graph

    Returns
    -------
    plug_in_variance_estimtor: functions
        a function that estimates variance (see below)
    """

    n = len(X)

    # precompute the Delta and the middle term matrix part
    delta = 1 / (n) * (X.T @ X)
    delta_inverse = np.linalg.inv(delta)
    middle_term_matrix = np.einsum("bi,bo->bio", X, X)

    def plug_in_variance_estimator(x):
        """
        Takes in a point of a matrix of points in R^d and returns an
        estimated covariance matrix for each of the points

        Parameters:
        -----------
        x: np.ndarray, shape (n, d)
            points to estimate variance at
            if 1-dimensional - reshaped to (1, d)

        Returns:
        -------
        covariances: np.ndarray, shape (n, d, d)
            n estimated variance-covariance matrices of the points provided
        """
        if x.ndim < 2:
            x = x.reshape(1, -1)
        # the following two lines are a properly vectorized version of
        # middle_term = 0
        # for i in range(n):
        #     middle_term += np.multiply.outer((x @ X[i] - (x @ X[i]) ** 2),
        #                                      np.outer(X[i], X[i]))
        # where the matrix part does not involve x and has been computed above
        middle_term_scalar = x @ X.T - (x @ X.T) ** 2
        middle_term = np.tensordot(middle_term_scalar, middle_term_matrix, axes=1)
        covariances = delta_inverse @ (middle_term / n) @ delta_inverse
        return covariances

    return plug_in_variance_estimator


def remove_vertices(graph, indices, return_removed=False):
    """
    Remove a subgraph of adjacency vectors from an adjacency matrix, giving back the
    truncated matrix and optionally the removed subgraph. Here, an adjacency vector
    is the set of edge weights for a particular vertex.

    Parameters
    ----------
    graph: networkx.Graph or array-like, shape (n, n)
        The adjacency matrix for some graph.
    indices: int or array-like, length m
        Index/indices of the adjacency vector(s) to be removed.
    return_removed: bool, by default False (optional)
        Whether to return the tuple ``(A, V)``,
        where ``A`` is the truncated adjacency matrix,
        ``V`` is an array representing the removed subgraph.

    Returns
    -------
    truncated_graph: np.ndarray
        The truncated matrix.
        This is a copy of `graph` of shape (k, k), with ``k=n-m``, without the ``m``
        adjacency vectors given by `indices`.

    removed_subgraph: np.ndarray or tuple, shape (m, k) (optional)
        Array of removed adjacency vectors without edges to each other.
        If directed, this is a tuple ``(V_1, V_2)``,
        with ``V_1`` being an array of adjacency vectors from the removed subgraph to the truncated graph,
        and ``V_2`` being an array of adjacency vectors from the truncated graph to the removed subgraph.

    Examples
    --------
    # Undirected
    >>> A = np.array([[0, 1, 2],
                      [1, 0, 3],
                      [2, 3, 0]])
    >>> remove_vertices(A, 0)
    array([[0., 3.],
           [3., 0.]]))
    >>> remove_vertices(A, 0, return_removed=True)
    (array([[0., 3.],
            [3., 0.]]),
     array([1., 2.]))

    # Directed
    >>> B = np.array([[0, 1, 2, 3],
                      [4, 0, 5, 6],
                      [7, 8, 0, 9],
                      [10, 11, 12, 0]])
    >>> remove_vertices(B, 0, return_removed=True)
    (array([[ 0.,  5.,  6.],
            [ 8.,  0.,  9.],
            [11., 12.,  0.]]),
    (array([ 4.,  7., 10.]), array([1., 2., 3.])))
    >>> remove_vertices(B, [0, -1], return_removed=True)
    (array([[0., 5.],
            [8., 0.]]),
    (array([[4., 7.],
            [6., 9.]]),
    array([[ 1.,  2.],
            [11., 12.]])))
    """
    graph = import_graph(graph)
    if isinstance(indices, list) and len(indices) >= len(graph):
        raise IndexError("You must pass in fewer vertex indices than vertices.")
    directed = not is_almost_symmetric(graph)

    # truncate graph
    mask = np.ones(graph.shape[0], dtype=bool)
    mask[indices] = 0
    A = graph[mask, :][:, mask]

    if return_removed:
        rows = graph[mask]
        vertices = rows[:, indices].T
        if directed:
            cols = graph[:, mask]
            vertices_right = cols[indices]
            return A, (vertices, vertices_right)
        return A, vertices
    return A


def remap_labels(
    y_true: Union[List, np.ndarray, pd.Series],
    y_pred: Union[List, np.ndarray, pd.Series],
    return_map: bool = False,
) -> np.ndarray:
    """
    Remaps a categorical labeling (such as one predicted by a clustering algorithm) to
    match the labels used by another similar labeling.

    Given two :math:`n`-length vectors describing a categorical labeling of :math:`n`
    samples, this method reorders the labels of the second vector (`y_pred`) so that as
    many samples as possible from the two label vectors are in the same category.


    Parameters
    ----------
    y_true : array-like of shape (n_samples,)
        Ground truth labels, or, labels to map to.
    y_pred : array-like of shape (n_samples,)
        Labels to remap to match the categorical labeling of `y_true`. The categorical
        labeling of `y_pred` will be preserved exactly, but the labels used to
        denote the categories will be changed to best match the categories used in
        `y_true`.
    return_map : bool, optional
        Whether to return a dictionary where the keys are the original category labels
        from `y_pred` and the values are the new category labels that they were mapped
        to.

    Returns
    -------
    remapped_y_pred : np.ndarray of shape (n_samples,)
        Same categorical labeling as that of `y_pred`, but with the category labels
        permuted to best match those of `y_true`.
    label_map : dict
        Mapping from the original labels of `y_pred` to the new labels which best
        resemble those of `y_true`. Only returned if `return_map` was True.

    Examples
    --------
    >>> y_true = np.array([0,0,1,1,2,2])
    >>> y_pred = np.array([2,2,1,1,0,0])
    >>> remap_labels(y_true, y_pred)
    array([0, 0, 1, 1, 2, 2])

    Notes
    -----
    This method will work well when the label vectors describe a somewhat similar
    categorization of the data (as measured by metrics such as
    :func:`sklearn.metrics.adjusted_rand_score`, for example). When the categorizations
    are not similar, the remapping may not make sense (as such a remapping does not
    exist).

    For example, consider when one category in `y_true` is exactly split in half into
    two categories in `y_pred`. If this is the case, it is impossible to say which of
    the categories in `y_pred` match that original category from `y_true`.
    """
    check_consistent_length(y_true, y_pred)
    true_type = type_of_target(y_true)
    pred_type = type_of_target(y_pred)

    valid_target_types = {"binary", "multiclass"}
    if (true_type not in valid_target_types) or (pred_type not in valid_target_types):
        msg = "Elements of `y_true` and `y_pred` must represent a valid binary or "
        msg += "multiclass labeling, see "
        msg += "https://scikit-learn.org/stable/modules/generated/sklearn.utils.multiclass.type_of_target.html"
        msg += " for more information."
        raise ValueError(msg)

    y_true = column_or_1d(y_true)
    y_pred = column_or_1d(y_pred)

    if not isinstance(return_map, bool):
        raise TypeError("return_map must be of type bool.")

    labels = unique_labels(y_true, y_pred)
    confusion_mat = confusion_matrix(y_true, y_pred, labels=labels)
    row_inds, col_inds = linear_sum_assignment(confusion_mat, maximize=True)
    label_map = dict(zip(labels[col_inds], labels[row_inds]))

    remapped_y_pred = np.vectorize(label_map.get)(y_pred)
    if return_map:
        return remapped_y_pred, label_map
    else:
        return remapped_y_pred


def remap_node_ids(
    graph: nx.Graph, weight_attribute: str = "weight", weight_default: float = 1.0
) -> Tuple[nx.Graph, Dict[Any, str]]:
    """
    Given a graph with arbitrarily types node ids, return a new graph that contains the exact same edgelist
    except the node ids are remapped to a string representation.

    Parameters
    ----------
    graph : nx.Graph
        A graph that has node ids of arbitrary types.
    weight_attribute : str,
        Default is ``weight``. An optional attribute to specify which column in your graph contains the weight value.
    weight_default : float,
        Default edge weight to use if a weight is not found on an edge in the graph
    Returns
    -------
    Tuple[nx.Graph, Dict[Any, str]]
        A new graph that contains the same edges except the node ids are remapped to strings. The keys in
        the dictionary are the old node ids and the values are the newly remapped node ids.

    Raises
    ------
    TypeError
    """
    if not isinstance(graph, nx.Graph):
        raise TypeError("graph must be of type nx.Graph")

    if not nx.is_weighted(graph, weight=weight_attribute):
        warnings.warn(
            f'Graph has at least one unweighted edge using weight_attribute "{weight_attribute}". '
            f'Defaulting unweighted edges to "{weight_default}"'
        )

    node_id_dict = dict()
    graph_remapped = type(graph)()

    for source, target, weight in graph.edges(
        data=weight_attribute, default=weight_default
    ):
        if source not in node_id_dict:
            node_id_dict[source] = str(len(node_id_dict.keys()))

        if target not in node_id_dict:
            node_id_dict[target] = str(len(node_id_dict.keys()))

        graph_remapped.add_edge(node_id_dict[source], node_id_dict[target])

        graph_remapped[node_id_dict[source]][node_id_dict[target]][
            weight_attribute
        ] = weight

    return graph_remapped, node_id_dict


def suppress_common_warnings():
    """
    Suppresses common warnings that occur when using graspologic.
    """
    warnings.filterwarnings("ignore", category=RuntimeWarning)
    warnings.filterwarnings("ignore", category=PendingDeprecationWarning)
    warnings.simplefilter("always", category=UserWarning)<|MERGE_RESOLUTION|>--- conflicted
+++ resolved
@@ -2,9 +2,10 @@
 # Licensed under the MIT License.
 
 import warnings
+from collections.abc import Iterable
 from functools import reduce
 from pathlib import Path
-from typing import Any, Callable, Dict, Iterable, List, Optional, Tuple, Union
+from typing import Any, Callable, Dict, List, Optional, Tuple, Union
 
 import networkx as nx
 import numpy as np
@@ -19,7 +20,6 @@
 from sklearn.utils.multiclass import type_of_target, unique_labels
 
 
-<<<<<<< HEAD
 GraphRepresentation = Union[
     nx.Graph,
     nx.DiGraph,
@@ -31,36 +31,33 @@
 ]
 
 
+@beartype
+def average_matrices(
+    matrices: Union[np.ndarray, Union[List[np.ndarray], List[csr_matrix]]]
+) -> Union[np.ndarray, csr_matrix]:
+    """
+    Helper method to encapsulate calculating the average of matrices represented either as a
+    list of numpy.ndarray or a list of scipy.sparse.csr_matrix.
+
+    Parameters
+    ----------
+    matrices: Union[np.ndarray, Union[List[np.ndarray], List[csr_matrix]]]
+        The list of matrices to be averaged
+
+    Returns
+    -------
+    Union[np.ndarray, csr_matrix]
+    """
+    if isinstance(matrices[0], np.ndarray):
+        return np.mean(matrices, axis=0)
+    elif isspmatrix_csr(matrices[0]):
+        return sum(matrices) / len(matrices)
+
+
 def import_graph(
     graph: GraphRepresentation,
     copy: bool = True
 ) -> Union[np.ndarray, scipy.sparse.csr_matrix]:
-=======
-@beartype
-def average_matrices(
-    matrices: Union[np.ndarray, Union[List[np.ndarray], List[csr_matrix]]]
-) -> Union[np.ndarray, csr_matrix]:
-    """
-    Helper method to encapsulate calculating the average of matrices represented either as a
-    list of numpy.ndarray or a list of scipy.sparse.csr_matrix.
-
-    Parameters
-    ----------
-    matrices: Union[np.ndarray, Union[List[np.ndarray], List[csr_matrix]]]
-        The list of matrices to be averaged
-
-    Returns
-    -------
-    Union[np.ndarray, csr_matrix]
-    """
-    if isinstance(matrices[0], np.ndarray):
-        return np.mean(matrices, axis=0)
-    elif isspmatrix_csr(matrices[0]):
-        return sum(matrices) / len(matrices)
-
-
-def import_graph(graph, copy=True):
->>>>>>> d1b278ef
     """
     A function for reading a graph and returning a shared data type.
 
@@ -253,7 +250,7 @@
     TypeError
         If the provided graph is not a numpy.ndarray, scipy.sparse.csr_matrix, or nx.Graph
     """
-    if isinstance(graph, (np.ndarray, np.memmap)):
+    if isinstance(graph, np.ndarray):
         return ((graph == 0) | (graph == 1)).all()
     elif isinstance(graph, csr_matrix):
         return graph.count_nonzero() == (graph == 1).count_nonzero()
