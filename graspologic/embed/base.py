--- conflicted
+++ resolved
@@ -8,10 +8,7 @@
 import numpy as np
 import warnings
 from sklearn.base import BaseEstimator
-<<<<<<< HEAD
 from sklearn.utils.validation import check_is_fitted
-=======
->>>>>>> 7611b032
 
 from ..utils import (
     augment_diagonal,
@@ -297,29 +294,6 @@
 
         return self.compute_oos_prediction(X, directed)
 
-    def check_connectivity(self, A):
-        """
-        Checks if the graph is fully connected if the `check_lcc` parameter is true.
-
-        Parameters
-        ----------
-        A: np.ndarray
-            The graph you wish to check its connectivity
-
-        Returns
-        -------
-        A reference to self.
-
-        """
-
-        if self.check_lcc:
-            if not is_fully_connected(A):
-                msg = (
-                    "Input graph is not fully connected. Results may not"
-                    + "be optimal. You can compute the largest connected component by"
-                    + "using ``graspologic.utils.largest_connected_component``."
-                )
-                warnings.warn(msg, UserWarning)
 
     @abstractmethod
     def compute_oos_prediction(self, X, directed):
