# Copyright (c) Microsoft Corporation and contributors.
# Licensed under the MIT License.

import numpy as np
import math
from scipy.optimize import linear_sum_assignment
from scipy.optimize import minimize_scalar
from sklearn.base import BaseEstimator
from sklearn.utils import check_array
from sklearn.utils import column_or_1d
from .qap import quadratic_assignment


class GraphMatch(BaseEstimator):
    """
    This class solves the Graph Matching Problem and the Quadratic Assignment Problem
    (QAP) through an implementation of the Fast Approximate QAP Algorithm (FAQ) (these
    two problems are the same up to a sign change) [1].

    This algorithm can be thought of as finding an alignment of the vertices of two
    graphs which minimizes the number of induced edge disagreements, or, in the case
    of weighted graphs, the sum of squared differences of edge weight disagreements.
    The option to add seeds (known vertex correspondence between some nodes) is also
    available [2].


    Parameters
    ----------

    n_init : int, positive (default = 1)
        Number of random initializations of the starting permutation matrix that
        the FAQ algorithm will undergo. ``n_init`` automatically set to 1 if
        ``init_method`` = 'barycenter'

    init : string (default = 'barycenter') or 2d-array
        The initial position chosen

        If 2d-array, `init` must be :math:`m' x m'`, where :math:`m' = n - m`,
        and it must be doubly stochastic: each of its rows and columns must
        sum to 1.

        "barycenter" : the non-informative “flat doubly stochastic matrix,”
        :math:`J=1 \\times 1^T /n` , i.e the barycenter of the feasible region

        "rand" : some random point near :math:`J, (J+K)/2`, where K is some random
        doubly stochastic matrix

    max_iter : int, positive (default = 30)
        Integer specifying the max number of Franke-Wolfe iterations.
        FAQ typically converges with modest number of iterations.

    shuffle_input : bool (default = True)
        Gives users the option to shuffle the nodes of A matrix to avoid results
        from inputs that were already matched.

    eps : float (default = 0.1)
        A positive, threshold stopping criteria such that FW continues to iterate
        while Frobenius norm of :math:`(P_{i}-P_{i+1}) > \\text{eps}`

    gmp : bool (default = True)
        Gives users the option to solve QAP rather than the Graph Matching Problem
        (GMP). This is accomplished through trivial negation of the objective function.

    padding : string (default = 'adopted')
        Allows user to specify padding scheme if `A` and `B` are not of equal size.
        Say that `A` and `B` have :math:`n_1` and :math:`n_2` nodes, respectively, and
        :math:`n_1 < n_2`.

        "adopted" : matches `A` to the best fitting induced subgraph of `B`. Reduces the
        affinity between isolated vertices added to `A` through padding and low-density
        subgraphs of `B`.

        "naive" : matches `A` to the best fitting subgraph of `B`.

    Attributes
    ----------

    perm_inds_ : array, size (n,) where n is the number of vertices in the fitted graphs.
        The indices of the optimal permutation (with the fixed seeds given) on the nodes of B,
        to best minimize the objective function :math:`f(P) = \\text{trace}(A^T PBP^T )`.


    score_ : float
        The objective function value of for the optimal permutation found.

    n_iter_ : int
        Number of Frank-Wolfe iterations run. If ``n_init > 1``, :attr:`n_iter_` reflects the number of
        iterations performed at the initialization returned.

    probability_matrix_ : 2d-array square
        The output probability matrix P

    References
    ----------
    .. [1] J.T. Vogelstein, J.M. Conroy, V. Lyzinski, L.J. Podrazik, S.G. Kratzer,
        E.T. Harley, D.E. Fishkind, R.J. Vogelstein, and C.E. Priebe, “Fast
        approximate quadratic programming for graph matching,” PLOS one, vol. 10,
        no. 4, p. e0121002, 2015.

    .. [2] D. Fishkind, S. Adali, H. Patsolic, L. Meng, D. Singh, V. Lyzinski, C. Priebe,
        Seeded graph matching, Pattern Recognit. 87 (2019) 203–215



    """

    def __init__(
        self,
        n_init=1,
        init="barycenter",
        max_iter=30,
        shuffle_input=True,
        eps=0.1,
        gmp=True,
        padding="adopted",
    ):
        if type(n_init) is int and n_init > 0:
            self.n_init = n_init
        else:
            msg = '"n_init" must be a positive integer'
            raise TypeError(msg)
        if type(n_init) is int and n_init > 0:
            self.n_init = n_init
        else:
            msg = '"n_init" must be a positive integer'
            raise TypeError(msg)
        if init == "rand":
            self.init = "randomized"
        elif init == "barycenter":
            self.init = "barycenter"
        elif not isinstance(init, str):
            self.init = init
        else:
            msg = 'Invalid "init_method" parameter string'
            raise ValueError(msg)
        if max_iter > 0 and type(max_iter) is int:
            self.max_iter = max_iter
        else:
            msg = '"max_iter" must be a positive integer'
            raise TypeError(msg)
        if type(shuffle_input) is bool:
            self.shuffle_input = shuffle_input
        else:
            msg = '"shuffle_input" must be a boolean'
            raise TypeError(msg)
        if eps > 0 and type(eps) is float:
            self.eps = eps
        else:
            msg = '"eps" must be a positive float'
            raise TypeError(msg)
        if type(gmp) is bool:
            self.gmp = gmp
        else:
            msg = '"gmp" must be a boolean'
            raise TypeError(msg)
        if isinstance(padding, str) and padding in {"adopted", "naive"}:
            self.padding = padding
        elif isinstance(padding, str):
            msg = 'Invalid "padding" parameter string'
            raise ValueError(msg)
        else:
            msg = '"padding" parameter must be of type string'
            raise TypeError(msg)

    def fit(self, A, B, seeds_A=[], seeds_B=[]):
        """
        Fits the model with two assigned adjacency matrices

        Parameters
        ----------
        A : 2d-array, square
            A square adjacency matrix

        B : 2d-array, square
            A square adjacency matrix

        seeds_A : 1d-array, shape (m , 1) where m <= number of nodes (default = [])
            An array where each entry is an index of a node in ``A``.

        seeds_B : 1d-array, shape (m , 1) where m <= number of nodes (default = [])
            An array where each entry is an index of a node in `B` The elements of
            ``seeds_A`` and ``seeds_B`` are vertices which are known to be matched, that is,
            ``seeds_A[i]`` is matched to vertex ``seeds_B[i]``.

        Returns
        -------
        self : returns an instance of self
        """
        A = check_array(A, copy=True, ensure_2d=True)
        B = check_array(B, copy=True, ensure_2d=True)
        seeds_A = column_or_1d(seeds_A)
        seeds_B = column_or_1d(seeds_B)
        partial_match = np.column_stack((seeds_A, seeds_B))

        # pads A and B according to section 2.5 of [2]
        if A.shape[0] != B.shape[0]:
            A, B = _adj_pad(A, B, self.padding)

<<<<<<< HEAD
        if A.shape[0] != A.shape[1] or B.shape[0] != B.shape[1]:
            msg = "Adjacency matrix entries must be square"
            raise ValueError(msg)
        elif seeds_A.shape[0] != seeds_B.shape[0]:
            msg = "Seed arrays must be of equal size"
            raise ValueError(msg)
        elif seeds_A.shape[0] > A.shape[0]:
            msg = "There cannot be more seeds than there are nodes"
            raise ValueError(msg)
        elif not (seeds_A >= 0).all() or not (seeds_B >= 0).all():
            msg = "Seed array entries must be greater than or equal to zero"
            raise ValueError(msg)
        elif (
            not (seeds_A <= (A.shape[0] - 1)).all()
            or not (seeds_B <= (A.shape[0] - 1)).all()
        ):
            msg = "Seed array entries must be less than or equal to n-1"
            raise ValueError(msg)

        n = A.shape[0]  # number of vertices in graphs
        n_seeds = seeds_A.shape[0]  # number of seeds
        n_unseed = n - n_seeds

        score = math.inf
        perm_inds = np.zeros(n)

        probability_matrix = np.zeros((n_unseed, n_unseed))

        obj_func_scalar = 1
        if self.gmp:
            obj_func_scalar = -1
            score = 0

        seeds_B_c = np.setdiff1d(range(n), seeds_B)
        if self.shuffle_input:
            seeds_B_c = np.random.permutation(seeds_B_c)
            # shuffle_input to avoid results from inputs that were already matched

        seeds_A_c = np.setdiff1d(range(n), seeds_A)
        permutation_A = np.concatenate([seeds_A, seeds_A_c], axis=None).astype(int)
        permutation_B = np.concatenate([seeds_B, seeds_B_c], axis=None).astype(int)
        A = A[np.ix_(permutation_A, permutation_A)]
        B = B[np.ix_(permutation_B, permutation_B)]

        # definitions according to Seeded Graph Matching [2].
        A11 = A[:n_seeds, :n_seeds]
        A12 = A[:n_seeds, n_seeds:]
        A21 = A[n_seeds:, :n_seeds]
        A22 = A[n_seeds:, n_seeds:]
        B11 = B[:n_seeds, :n_seeds]
        B12 = B[:n_seeds, n_seeds:]
        B21 = B[n_seeds:, :n_seeds]
        B22 = B[n_seeds:, n_seeds:]
        A11T = np.transpose(A11)
        A12T = np.transpose(A12)
        A22T = np.transpose(A22)
        B21T = np.transpose(B21)
        B22T = np.transpose(B22)

        for i in range(self.n_init):
            # setting initialization matrix
            if self.init_method == "rand":
                sk = SinkhornKnopp()
                K = np.random.rand(
                    n_unseed, n_unseed
                )  # generate a nxn matrix where each entry is a random integer [0,1]
                for i in range(10):  # perform 10 iterations of Sinkhorn balancing
                    K = sk.fit(K)
                J = np.ones((n_unseed, n_unseed)) / float(
                    n_unseed
                )  # initialize J, a doubly stochastic barycenter
                P = (K + J) / 2
            elif self.init_method == "barycenter":
                P = np.ones((n_unseed, n_unseed)) / float(n_unseed)

            const_sum = A21 @ np.transpose(B21) + np.transpose(A12) @ B12
            grad_P = math.inf  # gradient of P
            n_iter = 0  # number of FW iterations

            # OPTIMIZATION WHILE LOOP BEGINS
            while grad_P > self.eps and n_iter < self.max_iter:

                delta_f = (
                    const_sum + A22 @ P @ B22T + A22T @ P @ B22
                )  # computing the gradient of f(P) = -tr(APB^tP^t)
                rows, cols = linear_sum_assignment(
                    obj_func_scalar * delta_f
                )  # run hungarian algorithm on gradient(f(P))
                Q = np.zeros((n_unseed, n_unseed))
                Q[rows, cols] = 1  # initialize search direction matrix Q

                def f(x):  # computing the original optimization function
                    return obj_func_scalar * (
                        np.trace(A11T @ B11)
                        + np.trace(np.transpose(x * P + (1 - x) * Q) @ A21 @ B21T)
                        + np.trace(np.transpose(x * P + (1 - x) * Q) @ A12T @ B12)
                        + np.trace(
                            A22T
                            @ (x * P + (1 - x) * Q)
                            @ B22
                            @ np.transpose(x * P + (1 - x) * Q)
                        )
                    )

                alpha = minimize_scalar(
                    f, bounds=(0, 1), method="bounded"
                ).x  # computing the step size
                P_i1 = alpha * P + (1 - alpha) * Q  # Update P
                grad_P = np.linalg.norm(P - P_i1)
                P = P_i1
                n_iter += 1
            # end of FW optimization loop

            row, col = linear_sum_assignment(
                -P
            )  # Project onto the set of permutation matrices

            perm_mat = np.zeros((n_unseed, n_unseed)).astype(float)
            perm_mat[row, col] = 1
            probability_matrix += perm_mat

            perm_inds_new = np.concatenate(
                (np.arange(n_seeds), np.array([x + n_seeds for x in col]))
            )

            score_new = np.trace(
                np.transpose(A) @ B[np.ix_(perm_inds_new, perm_inds_new)]
            )  # computing objective function value

            if obj_func_scalar * score_new < obj_func_scalar * score:  # minimizing
                score = score_new
                perm_inds = np.zeros(n, dtype=int)
                perm_inds[permutation_A] = permutation_B[perm_inds_new]
                best_n_iter = n_iter

        permutation_A_unshuffle = _unshuffle(permutation_A, n)
        A = A[np.ix_(permutation_A_unshuffle, permutation_A_unshuffle)]
        permutation_B_unshuffle = _unshuffle(permutation_B, n)
        B = B[np.ix_(permutation_B_unshuffle, permutation_B_unshuffle)]
        score = np.trace(np.transpose(A) @ B[np.ix_(perm_inds, perm_inds)])

        self.probability_matrix_ = probability_matrix / self.n_init
        self.perm_inds_ = perm_inds  # permutation indices
        self.score_ = score  # objective function value
        self.n_iter_ = best_n_iter
=======
        options = {
            "maximize": self.gmp,
            "partial_match": partial_match,
            "P0": self.init,
            "shuffle_input": self.shuffle_input,
            "maxiter": self.max_iter,
            "tol": self.eps,
        }

        res = min(
            [quadratic_assignment(A, B, options=options) for i in range(self.n_init)],
            key=lambda x: x.fun,
        )

        self.perm_inds_ = res.col_ind  # permutation indices
        self.score_ = res.fun  # objective function value
        self.n_iter_ = res.nit
>>>>>>> a7b34eb1
        return self

    def fit_predict(self, A, B, seeds_A=[], seeds_B=[]):
        """
        Fits the model with two assigned adjacency matrices, returning optimal
        permutation indices

        Parameters
        ----------
        A : 2d-array, square
            A square adjacency matrix

        B : 2d-array, square
            A square adjacency matrix

        seeds_A : 1d-array, shape (m , 1) where m <= number of nodes (default = [])
            An array where each entry is an index of a node in ``A``.

        seeds_B : 1d-array, shape (m , 1) where m <= number of nodes (default = [])
            An array where each entry is an index of a node in ``B`` The elements of
            ``seeds_A`` and ``seeds_B`` are vertices which are known to be matched, that is,
            ``seeds_A[i]`` is matched to vertex ``seeds_B[i]``.

        Returns
        -------
        perm_inds_ : 1-d array, some shuffling of [0, n_vert)
            The optimal permutation indices to minimize the objective function
        """
        self.fit(A, B, seeds_A, seeds_B)
        return self.perm_inds_


def _adj_pad(A, B, method):
    def pad(X, n):
        X_pad = np.zeros((n[1], n[1]))
        X_pad[: n[0], : n[0]] = X
        return X_pad

    A_n = A.shape[0]
    B_n = B.shape[0]
    n = np.sort([A_n, B_n])
    if method == "adopted":
        A = 2 * A - np.ones((A_n, A_n))
        B = 2 * B - np.ones((B_n, B_n))

    if A.shape[0] == n[0]:
        A = pad(A, n)
    else:
        B = pad(B, n)

    return A, B<|MERGE_RESOLUTION|>--- conflicted
+++ resolved
@@ -196,7 +196,6 @@
         if A.shape[0] != B.shape[0]:
             A, B = _adj_pad(A, B, self.padding)
 
-<<<<<<< HEAD
         if A.shape[0] != A.shape[1] or B.shape[0] != B.shape[1]:
             msg = "Adjacency matrix entries must be square"
             raise ValueError(msg)
@@ -342,7 +341,7 @@
         self.perm_inds_ = perm_inds  # permutation indices
         self.score_ = score  # objective function value
         self.n_iter_ = best_n_iter
-=======
+
         options = {
             "maximize": self.gmp,
             "partial_match": partial_match,
@@ -360,7 +359,6 @@
         self.perm_inds_ = res.col_ind  # permutation indices
         self.score_ = res.fun  # objective function value
         self.n_iter_ = res.nit
->>>>>>> a7b34eb1
         return self
 
     def fit_predict(self, A, B, seeds_A=[], seeds_B=[]):
