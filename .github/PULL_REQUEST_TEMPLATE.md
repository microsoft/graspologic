--- conflicted
+++ resolved
@@ -15,7 +15,6 @@
 #### What does this implement/fix? Explain your changes.
 
 
-<<<<<<< HEAD
 #### Checklist
 
 - [ ] Followed the [coding-guidelines](#guidelines).
@@ -40,7 +39,4 @@
   pytest
   ```
 
-#### Any other comments?
-=======
-#### Any other comments?
->>>>>>> 7367c67d
+#### Any other comments?